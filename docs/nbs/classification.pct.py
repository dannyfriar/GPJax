--- conflicted
+++ resolved
@@ -83,7 +83,6 @@
     opt,
     n_iters=500,
 )
-<<<<<<< HEAD
 
 negative_Hessian = jax.jacfwd(jax.jacrev(mll))(unconstrained_params)["latent"]["latent"][:,0,:,0]
 
@@ -133,11 +132,7 @@
 H_inv = jsp.linalg.solve_triangular(L.T, L_inv, lower=False)
 
 laplace_approximation = dx.MultivariateNormalFullCovariance(f_map_estimate, H_inv)
-=======
-ps = gpx.transform(map_estimate, constrainer)
-latent_dist = posterior(D, ps)(xtest)
-predictive_dist = likelihood(latent_dist, ps)
->>>>>>> fb8b0d87
+
 # %% [markdown]
 # For novel inputs, we must interpolate the above distribution, which can be achived via the function defined below.
 # %%
